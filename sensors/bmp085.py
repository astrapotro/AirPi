#!/usr/bin/env python

import sensor
import bmpBackend

class BMP085(sensor.Sensor):
	bmpClass = None
<<<<<<< HEAD
	requiredData = ["measurement","i2cbus"]
	optionalData = ["altitude","mslp","unit","description"]
	def __init__(self,data):
=======
	requiredData = ["measurement", "i2cbus"]
	optionalData = ["altitude", "mslp", "unit"]
	def __init__(self, data):
>>>>>>> c32bc9d9
		self.sensorName = "BMP085"
		self.readingType = "sample"
		if "temp" in data["measurement"].lower():
			self.valName = "Temperature"
			self.valUnit = "Celsius"
			self.valSymbol = "C"
			if "unit" in data:
				if data["unit"] == "F":
					self.valUnit = "Fahrenheit"
					self.valSymbol = "F"
		elif "pres" in data["measurement"].lower():
			self.valName = "Pressure"
			self.valSymbol = "hPa"
			self.valUnit = "Hectopascal"
			self.altitude = 0
			self.mslp = False
			if "mslp" in data:
<<<<<<< HEAD
				if data["mslp"].lower() in ["on","true","1","yes"]:
=======
				if data["mslp"].lower in ["on", "true", "1", "yes"]:
>>>>>>> c32bc9d9
					self.mslp = True
					if "altitude" in data:
						self.altitude = data["altitude"]
					else:
						print "To calculate MSLP, please provide an 'altitude' config setting (in m) for the BMP085 pressure module"
						self.mslp = False
<<<<<<< HEAD
		if "description" in data:
			self.description = data["description"]
		else:
			self.description = "BOSCH combined temperature and pressure sensor."
		if (BMP085.bmpClass==None):
			BMP085.bmpClass = bmpBackend.BMP085(bus=int(data["i2cbus"]))
=======
		if (BMP085.bmpClass == None):
			BMP085.bmpClass = bmpBackend.BMP085(bus = int(data["i2cbus"]))
>>>>>>> c32bc9d9
		return

	def getVal(self):
		if self.valName == "Temperature":
			temp = BMP085.bmpClass.readTemperature()
			if self.valUnit == "Fahrenheit":
				temp = temp * 1.8 + 32
			return temp
		elif self.valName == "Pressure":
			if self.mslp:
				return BMP085.bmpClass.readMSLPressure(self.altitude) * 0.01 #to convert to Hectopascals
			else:
				return BMP085.bmpClass.readPressure() * 0.01 #to convert to Hectopascals<|MERGE_RESOLUTION|>--- conflicted
+++ resolved
@@ -5,15 +5,9 @@
 
 class BMP085(sensor.Sensor):
 	bmpClass = None
-<<<<<<< HEAD
-	requiredData = ["measurement","i2cbus"]
-	optionalData = ["altitude","mslp","unit","description"]
-	def __init__(self,data):
-=======
 	requiredData = ["measurement", "i2cbus"]
-	optionalData = ["altitude", "mslp", "unit"]
+	optionalData = ["altitude", "mslp", "unit", "description"]
 	def __init__(self, data):
->>>>>>> c32bc9d9
 		self.sensorName = "BMP085"
 		self.readingType = "sample"
 		if "temp" in data["measurement"].lower():
@@ -31,28 +25,19 @@
 			self.altitude = 0
 			self.mslp = False
 			if "mslp" in data:
-<<<<<<< HEAD
-				if data["mslp"].lower() in ["on","true","1","yes"]:
-=======
-				if data["mslp"].lower in ["on", "true", "1", "yes"]:
->>>>>>> c32bc9d9
+				if data["mslp"].lower() in ["on", "true", "1", "yes"]:
 					self.mslp = True
 					if "altitude" in data:
 						self.altitude = data["altitude"]
 					else:
 						print "To calculate MSLP, please provide an 'altitude' config setting (in m) for the BMP085 pressure module"
 						self.mslp = False
-<<<<<<< HEAD
 		if "description" in data:
 			self.description = data["description"]
 		else:
 			self.description = "BOSCH combined temperature and pressure sensor."
-		if (BMP085.bmpClass==None):
-			BMP085.bmpClass = bmpBackend.BMP085(bus=int(data["i2cbus"]))
-=======
 		if (BMP085.bmpClass == None):
 			BMP085.bmpClass = bmpBackend.BMP085(bus = int(data["i2cbus"]))
->>>>>>> c32bc9d9
 		return
 
 	def getVal(self):
