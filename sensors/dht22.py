--- conflicted
+++ resolved
@@ -3,20 +3,13 @@
 import sensor
 import dhtreader
 import time
-<<<<<<< HEAD
 import threading
 
 # https://github.com/adafruit/Adafruit-Raspberry-Pi-Python-Code/blob/master/Adafruit_DHT_Driver_Python/dhtreader.c
 
 class DHT22(sensor.Sensor):
-	requiredData = ["measurement","pinNumber"]
+	requiredData = ["measurement", "pinNumber"]
 	optionalData = ["unit","description"]
-=======
-
-class DHT22(sensor.Sensor):
-	requiredData = ["measurement", "pinNumber"]
-	optionalData = ["unit"]
->>>>>>> c32bc9d9
 	def __init__(self,data):
 		dhtreader.init()
 		dhtreader.lastDataTime = 0
@@ -43,7 +36,6 @@
 		return
 
 	def getVal(self):
-<<<<<<< HEAD
 		if (time.time() - dhtreader.lastDataTime) > 2: # ok to do another reading
 			# launch & wait for thread
 			th = DHTReadThread(self)
@@ -54,18 +46,6 @@
 			dhtreader.lastDataTime = time.time()
 
 		t, h = dhtreader.lastData
-=======
-		tm = dhtreader.lastDataTime
-		if (time.time() - tm) < 2:
-			t, h = dhtreader.lastData
-		else:
-			try:
-				t, h = dhtreader.read(22, self.pinNum)
-			except Exception:
-				t, h = dhtreader.lastData
-			dhtreader.lastData = (t, h)
-			dhtreader.lastDataTime = time.time()
->>>>>>> c32bc9d9
 		if self.valName == "Temperature":
 			temp = t
 			if self.valUnit == "Fahrenheit":
