--- conflicted
+++ resolved
@@ -170,13 +170,7 @@
       self._cal_AC3 = -14383
       self._cal_AC4 = 32741
       self._cal_AC5 = 32757
-<<<<<<< HEAD
-      self._cal_MB = -32767
-      self._cal_MC = -8711
-      self._cal_MD = 2868
-=======
       self._cal_AC6 = 23153
->>>>>>> c32bc9d9
       self._cal_B1 = 6190
       self._cal_B2 = 4
       self._cal_MB = -32767
