#!/usr/bin/env python

import output
import datetime
import calibration

class Print(output.Output):
<<<<<<< HEAD
	requiredData = []
	optionalData = ["calibration"]

	def __init__(self,data):
		self.cal = calibration.Calibration.sharedClass
		self.docal = calibration.calCheck(data)

	def outputData(self,dataPoints):
		if self.docal == 1:
			dataPoints = self.cal.calibrate(dataPoints)

		print "Time: " + str(datetime.datetime.now())
		for i in dataPoints:
			print i["name"] + ": " + str(i["value"]) + " " + i["symbol"]
		print ""
		return True
=======
    requiredData = []
    optionalData = []
    def __init__(self, data):
        pass
    def outputData(self, dataPoints):
        print ""
        print "Time: " + str(datetime.datetime.now())
        for i in dataPoints:
            if i["name"] == "Location":
                # print i["name"] + ": " + "Disposition:" + i["disposition"] + "Elevation: " + i["altitude"] + "Exposure: " + i["exposure"] + "Latitude: " + i["latitude"] + "Longitude: " + i["longitude"]
                pprint(i)
            else:
                print i["name"] + ": " + str(i["value"]) + " " + i["symbol"]
        return True
>>>>>>> c32bc9d9
<|MERGE_RESOLUTION|>--- conflicted
+++ resolved
@@ -5,29 +5,17 @@
 import calibration
 
 class Print(output.Output):
-<<<<<<< HEAD
-	requiredData = []
-	optionalData = ["calibration"]
+    requiredData = []
+    optionalData = ["calibration"]
 
-	def __init__(self,data):
-		self.cal = calibration.Calibration.sharedClass
-		self.docal = calibration.calCheck(data)
+    def __init__(self,data):
+        self.cal = calibration.Calibration.sharedClass
+        self.docal = calibration.calCheck(data)
 
-	def outputData(self,dataPoints):
-		if self.docal == 1:
-			dataPoints = self.cal.calibrate(dataPoints)
+    def outputData(self,dataPoints):
+        if self.docal == 1:
+            dataPoints = self.cal.calibrate(dataPoints)
 
-		print "Time: " + str(datetime.datetime.now())
-		for i in dataPoints:
-			print i["name"] + ": " + str(i["value"]) + " " + i["symbol"]
-		print ""
-		return True
-=======
-    requiredData = []
-    optionalData = []
-    def __init__(self, data):
-        pass
-    def outputData(self, dataPoints):
         print ""
         print "Time: " + str(datetime.datetime.now())
         for i in dataPoints:
@@ -36,5 +24,5 @@
                 pprint(i)
             else:
                 print i["name"] + ": " + str(i["value"]) + " " + i["symbol"]
-        return True
->>>>>>> c32bc9d9
+        print ""
+        return True