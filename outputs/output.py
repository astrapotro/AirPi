#!/usr/bin/env python

class Output():
<<<<<<< HEAD
	def __init__(self,data):
=======
	def __init__(self, data):
		raise NotImplementedError

	def outputData(self, dataPoints):
>>>>>>> c32bc9d9
		raise NotImplementedError<|MERGE_RESOLUTION|>--- conflicted
+++ resolved
@@ -1,12 +1,5 @@
 #!/usr/bin/env python
 
 class Output():
-<<<<<<< HEAD
-	def __init__(self,data):
-=======
 	def __init__(self, data):
-		raise NotImplementedError
-
-	def outputData(self, dataPoints):
->>>>>>> c32bc9d9
 		raise NotImplementedError