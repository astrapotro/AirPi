--- conflicted
+++ resolved
@@ -1,10 +1,4 @@
 [Main]
-<<<<<<< HEAD
-uploadDelay = 5 	;how long to wait before uploading again
-redPin=10           ;set to 0 to disable
-greenPin=22         ;set to 0 to disable
-=======
 uploadDelay=15 	;how long to wait before uploading again
-redPin=10
-greenPin=22
->>>>>>> c32bc9d9
+redPin=10       ;set to 0 to disable
+greenPin=22     ;set to 0 to disable